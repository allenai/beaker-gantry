"""
Gantry's public API.
"""

import random
import string
import sys
import time
from fnmatch import fnmatch
from pathlib import Path
from typing import List, Literal, Optional, Sequence, Tuple, Union

import rich
from beaker import (
    Beaker,
    BeakerCancelationCode,
    BeakerExperimentSpec,
    BeakerGroup,
    BeakerJob,
    BeakerJobPriority,
    BeakerRetrySpec,
    BeakerSortOrder,
    BeakerTask,
    BeakerTaskResources,
    BeakerTaskSpec,
    BeakerWorkload,
    BeakerWorkloadStatus,
)
from beaker.exceptions import (
    BeakerExperimentConflict,
    BeakerImageNotFound,
    BeakerSecretNotFound,
)
from rich import print, prompt
from rich.status import Status

from . import constants, util
from .aliases import PathOrStr
from .exceptions import *
from .git_utils import GitRepoState
from .util import get_local_python_version, print_stderr
from .version import VERSION

__all__ = ["GitRepoState", "launch_experiment", "follow_workload"]


def _wait_for_job_to_start(
    *,
    beaker: Beaker,
    job: BeakerJob,
    status: Status,
    start_time: float,
    timeout: int = 0,
    show_logs: bool = True,
) -> BeakerJob:
    # Pull events until job is running (or fails)...
    events = set()
    while not (job.status.HasField("finalized") or (show_logs and job.status.HasField("started"))):
        if timeout > 0 and (time.monotonic() - start_time) > timeout:
            raise BeakerJobTimeoutError(f"Timed out while waiting for job '{job.id}' to finish")

        for event in beaker.job.list_summarized_events(
            job, sort_order=BeakerSortOrder.descending, sort_field="latest_occurrence"
        ):
            event_hashable = (event.latest_occurrence.ToSeconds(), event.latest_message)
            if event_hashable not in events:
                status.update(f"[i]{event.latest_message}[/]")
                events.add(event_hashable)
                time.sleep(0.5)

        time.sleep(0.5)
        job = beaker.job.get(job.id)

    return job


def _job_preempted(job: BeakerJob) -> bool:
    return job.status.status == BeakerWorkloadStatus.canceled and job.status.canceled_code in (
        BeakerCancelationCode.system_preemption,
        BeakerCancelationCode.user_preemption,
    )


def _validate_args(args: Sequence[str]):
    if not args:
        raise ConfigurationError(
            "[ARGS]... are required! For example:\n$ gantry run -- python -c 'print(\"Hello, World!\")'"
        )

    try:
        arg_index = sys.argv.index("--")
    except ValueError:
        raise ConfigurationError("[ARGS]... are required and must all come after '--'")

    # NOTE: if a value was accidentally provided to a flag, like '--preemptible false', click will
    # surprisingly add that value to the args. So we do a check here for that situation.
    given_args = sys.argv[arg_index + 1 :]
    invalid_args = args[: -len(given_args)]
    if invalid_args:
        raise ConfigurationError(
            f"Invalid options, found extra arguments before the '--': "
            f"{', '.join([repr(s) for s in invalid_args])}.\n"
            "Hint: you might be trying to pass a value to a FLAG option.\n"
            "Try 'gantry run --help' for help."
        )


def launch_experiment(
    args: Sequence[str],
    name: Optional[str] = None,
    description: Optional[str] = None,
    task_name: str = "main",
    workspace: Optional[str] = None,
    group_name: Optional[str] = None,
    clusters: Optional[Sequence[str]] = None,
    gpu_types: Optional[Sequence[str]] = None,
    tags: Optional[Sequence[str]] = None,
    hostnames: Optional[Sequence[str]] = None,
    beaker_image: Optional[str] = None,
    docker_image: Optional[str] = None,
    cpus: Optional[float] = None,
    gpus: Optional[int] = None,
    memory: Optional[str] = None,
    shared_memory: Optional[str] = None,
    datasets: Optional[Sequence[str]] = None,
    gh_token_secret: str = constants.GITHUB_TOKEN_SECRET,
    ref: Optional[str] = None,
    branch: Optional[str] = None,
    conda_file: Optional[PathOrStr] = None,
    conda_env: Optional[str] = None,
    python_manager: Optional[Literal["uv", "conda"]] = None,
    system_python: bool = False,
    python_venv: Optional[str] = None,
    uv_extras: Optional[Sequence[str]] = None,
    uv_all_extras: Optional[bool] = None,
    uv_torch_backend: Optional[str] = None,
    env_vars: Optional[Sequence[str]] = None,
    env_secrets: Optional[Sequence[str]] = None,
    dataset_secrets: Optional[Sequence[str]] = None,
    timeout: Optional[int] = None,
    task_timeout: Optional[str] = None,
    show_logs: Optional[bool] = None,
    allow_dirty: bool = False,
    dry_run: bool = False,
    yes: bool = False,
    save_spec: Optional[PathOrStr] = None,
    priority: Optional[str] = None,
    install: Optional[str] = None,
    no_python: bool = False,
    replicas: Optional[int] = None,
    leader_selection: bool = False,
    host_networking: bool = False,
    propagate_failure: Optional[bool] = None,
    propagate_preemption: Optional[bool] = None,
    synchronized_start_timeout: Optional[str] = None,
    mounts: Optional[Sequence[str]] = None,
    weka: Optional[str] = None,
    budget: Optional[str] = None,
    preemptible: Optional[bool] = None,
    retries: Optional[int] = None,
    results: str = constants.RESULTS_DIR,
    runtime_dir: str = constants.RUNTIME_DIR,
    skip_tcpxo_setup: bool = False,
    default_python_version: str = get_local_python_version(),
    pre_setup: Optional[str] = None,
    post_setup: Optional[str] = None,
):
    """
    Launch an experiment on Beaker. Same as the ``gantry run`` command.
    """

    _validate_args(args)

    if timeout is None:
        timeout = -1 if show_logs else 0
    if show_logs is None:
        show_logs = timeout != 0

    if beaker_image is None and docker_image is None:
        beaker_image = constants.DEFAULT_IMAGE
    elif (beaker_image is None) == (docker_image is None):
        raise ConfigurationError(
            "Either --beaker-image or --docker-image must be specified, but not both."
        )

    task_resources = BeakerTaskResources(
        cpu_count=cpus, gpu_count=gpus, memory=memory, shared_memory=shared_memory
    )

    # Get git information.
    git_config = GitRepoState.from_env(ref=ref, branch=branch)

    # Validate repo state.
    if ref is None and not allow_dirty and git_config.is_dirty:
        raise DirtyRepoError("You have uncommitted changes! Use --allow-dirty to force.")

    # Initialize Beaker client and validate workspace.
    with util.init_client(workspace=workspace, yes=yes) as beaker:
        if beaker_image is not None and beaker_image != constants.DEFAULT_IMAGE:
            try:
                beaker_image = beaker.image.get(beaker_image).id
            except BeakerImageNotFound:
                raise ConfigurationError(f"Beaker image '{beaker_image}' not found")

        if budget is None and not beaker.workspace.get().budget_id:
            budget = prompt.Prompt.ask(
                "[yellow]Missing '--budget' option, "
                "see https://beaker-docs.apps.allenai.org/concept/budgets.html for more information.[/]\n"
                "[i]Please enter the budget account to associate with this experiment[/]",
            )

            if not budget:
                raise ConfigurationError("Budget account must be specified!")

        # Maybe resolve or create group.
        group: Optional[BeakerGroup] = None
        if group_name is not None:
            group = util.resolve_group(beaker, group_name)
            if group is None:
                if prompt.Confirm.ask(
                    f"Group [green]{group_name}[/] not found in workspace, would you like to create this group?"
                ):
                    group = beaker.group.create(group_name)
                    print(f"Group created: {util.group_url(beaker, group)}")
                else:
                    print_stderr("[yellow]canceled[/]")
                    sys.exit(1)

        # Get the entrypoint dataset.
        entrypoint_dataset = util.ensure_entrypoint_dataset(beaker)

        # Get / set the GitHub token secret.
        if not git_config.is_public:
            try:
                beaker.secret.get(gh_token_secret)
            except BeakerSecretNotFound:
                print_stderr(
                    f"[yellow]GitHub token secret '{gh_token_secret}' not found in workspace.[/]\n"
                    f"You can create a suitable GitHub token by going to https://github.com/settings/tokens/new "
                    f"and generating a token with the '\N{ballot box with check} repo' scope."
                )
                gh_token = prompt.Prompt.ask(
                    "[i]Please paste your GitHub token here[/]",
                    password=True,
                )
                if not gh_token:
                    raise ConfigurationError("token cannot be empty!")
                beaker.secret.write(gh_token_secret, gh_token)
                print(
                    f"GitHub token secret uploaded to workspace as '{gh_token_secret}'.\n"
                    f"If you need to update this secret in the future, use the command:\n"
                    f"[i]$ gantry config set-gh-token[/]"
                )

            gh_token_secret = util.ensure_github_token_secret(beaker, gh_token_secret)

        # Validate the input datasets.
        datasets_to_use = ensure_datasets(beaker, *datasets) if datasets else []

        env_vars_to_use = []
        for e in env_vars or []:
            try:
                env_name, val = e.split("=", 1)
            except ValueError:
                raise ValueError("Invalid --env option: {e}")
            env_vars_to_use.append((env_name, val))

        env_secrets_to_use = []
        for e in env_secrets or []:
            try:
                env_secret_name, secret = e.split("=", 1)
            except ValueError:
                raise ValueError(f"Invalid --env-secret option: '{e}'")
            env_secrets_to_use.append((env_secret_name, secret))

        dataset_secrets_to_use = []
        for ds in dataset_secrets or []:
            try:
                secret, mount_path = ds.split(":", 1)
            except ValueError:
                raise ValueError(f"Invalid --dataset-secret option: '{ds}'")
            dataset_secrets_to_use.append((secret, mount_path))

        mounts_to_use = []
        for m in mounts or []:
            try:
                source, target = m.split(":", 1)
            except ValueError:
                raise ValueError(f"Invalid --mount option: '{m}'")
            mounts_to_use.append((source, target))

        weka_buckets = []
        for m in weka or []:
            try:
                source, target = m.split(":", 1)
            except ValueError:
                raise ValueError(f"Invalid --weka option: '{m}'")
            weka_buckets.append((source, target))

        if weka_buckets and (not tags or "storage:weka" not in tags):
            tags = list(tags or [])
            tags.append("storage:weka")

        # Validate clusters.
        if clusters or gpu_types or tags:
            cl_objects = list(beaker.cluster.list())
            gpu_type_matches = 0
            tag_matches = 0

            final_clusters = []
            for pat in clusters or ["*"]:
                org = beaker.org_name

                og_pat = pat
                if "/" in pat:
                    org, pat = pat.split("/", 1)

                matching_clusters = []
                for cl in cl_objects:
                    # If 'max_task_timeout' is set to 0 then tasks are not allowed.
                    if (
                        cl.HasField("max_task_timeout")
                        and cl.max_task_timeout.ToMilliseconds() == 0
                    ):
                        continue

                    cl_aliases = list(cl.aliases) + [cl.name]
                    if (
                        not any([fnmatch(alias, pat) for alias in cl_aliases])
                        or cl.organization_name != org
                    ):
                        continue

                    if gpu_types:
                        cl_gpu_type = util.get_gpu_type(beaker, cl)
                        if not cl_gpu_type:
                            continue

                        for pattern in gpu_types:
                            if pattern.lower() in cl_gpu_type.lower():
                                gpu_type_matches += 1
                                break
                        else:
                            continue

                    if tags:
                        cl_tags = set(cl.tags)
                        if not all([tag in cl_tags for tag in tags]):
                            continue
                        else:
                            tag_matches += 1

                    matching_clusters.append(f"{cl.organization_name}/{cl.name}")

                if matching_clusters:
                    final_clusters.extend(matching_clusters)
                elif clusters:
                    raise ConfigurationError(
                        f"cluster '{og_pat}' did not match any Beaker clusters that allow batch jobs"
                    )
                elif gpu_types and gpu_type_matches == 0:
                    raise ConfigurationError(
                        f"""GPU type spec(s) "{'", "'.join(gpu_types)}" didn't match allowed clusters."""
                    )
                elif tags and tag_matches == 0:
                    raise ConfigurationError(
                        f"""Cluster tag(s) "{'", "'.join(tags)}" didn't match allowed clusters."""
                    )
                else:
                    raise ConfigurationError(
<<<<<<< HEAD
                        f"""GPU type specs "{'", "'.join(gpu_types)}" did not match any Beaker clusters that allow batch jobs"""
=======
                        """Cluster constraints are too narrow, gantry could not find any suitable Beaker clusters."""
>>>>>>> ea1bb3f6
                    )

            clusters = list(set(final_clusters))  # type: ignore

        # Default to preemptible when no cluster has been specified.
        if not clusters and preemptible is None:
            preemptible = True

        # Initialize experiment and task spec.
        spec = _build_experiment_spec(
            task_name=task_name,
            clusters=list(clusters or []),
            task_resources=task_resources,
            arguments=list(args),
            entrypoint_dataset=entrypoint_dataset.id,
            git_config=git_config,
            budget=budget,
            description=description,
            beaker_image=beaker_image,
            docker_image=docker_image,
            gh_token_secret=gh_token_secret if not git_config.is_public else None,
            conda_file=conda_file,
            conda_env=conda_env,
            python_manager=python_manager,
            system_python=system_python,
            python_venv=python_venv,
            uv_extras=uv_extras,
            uv_all_extras=uv_all_extras,
            uv_torch_backend=uv_torch_backend,
            datasets=datasets_to_use,
            env=env_vars_to_use,
            env_secrets=env_secrets_to_use,
            dataset_secrets=dataset_secrets_to_use,
            priority=priority,
            install=install,
            no_python=no_python,
            replicas=replicas,
            leader_selection=leader_selection,
            host_networking=host_networking or (bool(replicas) and leader_selection),
            propagate_failure=propagate_failure,
            propagate_preemption=propagate_preemption,
            synchronized_start_timeout=synchronized_start_timeout,
            task_timeout=task_timeout,
            mounts=mounts_to_use,
            weka_buckets=weka_buckets,
            hostnames=None if hostnames is None else list(hostnames),
            preemptible=preemptible,
            retries=retries,
            results=results,
            runtime_dir=runtime_dir,
            skip_tcpxo_setup=skip_tcpxo_setup,
            default_python_version=default_python_version,
            pre_setup=pre_setup,
            post_setup=post_setup,
        )

        if save_spec:
            if (
                Path(save_spec).is_file()
                and not yes
                and not prompt.Confirm.ask(
                    f"[yellow]The file '{save_spec}' already exists. "
                    f"[i]Are you sure you want to overwrite it?[/][/]"
                )
            ):
                raise KeyboardInterrupt
            spec.to_file(save_spec)
            print(f"Experiment spec saved to {save_spec}")

        if not name:
            default_name = util.unique_name()
            if yes:
                name = default_name
            else:
                name = prompt.Prompt.ask(
                    "[i]What would you like to call this experiment?[/]", default=util.unique_name()
                )

        if not name:
            raise ConfigurationError("Experiment name cannot be empty!")

        if dry_run:
            rich.get_console().rule("[b]Dry run[/]")
            print(
                f"[b]Workspace:[/] {beaker.workspace.url()}\n"
                f"[b]Group:[/] {None if group is None else util.group_url(beaker, group)}\n"
                f"[b]Commit:[/] {git_config.ref_url}\n"
                f"[b]Branch:[/] {git_config.branch_url}\n"
                f"[b]Name:[/] {name}\n"
                f"[b]Experiment spec:[/]",
                spec.to_json(),
            )
            return

        name_prefix = name
        while True:
            try:
                workload = beaker.experiment.create(name=name, spec=spec)
                break
            except BeakerExperimentConflict:
                name = (
                    name_prefix
                    + "-"
                    + random.choice(string.ascii_lowercase)
                    + random.choice(string.ascii_lowercase)
                    + random.choice(string.digits)
                    + random.choice(string.digits)
                )

        print(
            f"Experiment '{beaker.user_name}/{workload.experiment.name}' ({workload.experiment.id}) submitted.\n"
            f"Experiment URL: {beaker.workload.url(workload)}"
        )

        if group is not None:
            beaker.group.update(group, add_experiment_ids=[workload.experiment.id])
            print(f"Group URL: {util.group_url(beaker, group)}")

        # Can return right away if timeout is 0.
        if timeout == 0:
            return

        job: Optional[BeakerJob] = None
        try:
            job = follow_workload(beaker, workload, timeout=timeout, show_logs=show_logs)
        except (TermInterrupt, BeakerJobTimeoutError) as exc:
            print_stderr(f"[red][bold]{exc.__class__.__name__}:[/] [i]{exc}[/][/]")
            beaker.workload.cancel(workload)
            print_stderr("[yellow]Experiment cancelled.[/]")
            sys.exit(1)
        except KeyboardInterrupt:
            print_stderr("[yellow]Caught keyboard interrupt...[/]")
            if prompt.Confirm.ask("Would you like to cancel the experiment?"):
                beaker.workload.cancel(workload)
                print_stderr(f"[red]Experiment stopped:[/] {beaker.workload.url(workload)}")
                return
            else:
                print(f"See the experiment at {beaker.workload.url(workload)}")
                print_stderr(
                    f"[yellow]To cancel the experiment manually, run:\n[i]$ gantry stop {workload.experiment.id}[/][/]"
                )
                sys.exit(1)

        util.display_results(beaker, workload, job)


def _build_experiment_spec(
    *,
    task_name: str,
    clusters: List[str],
    task_resources: BeakerTaskResources,
    arguments: List[str],
    entrypoint_dataset: str,
    git_config: GitRepoState,
    budget: Optional[str] = None,
    description: Optional[str] = None,
    beaker_image: Optional[str] = None,
    docker_image: Optional[str] = None,
    gh_token_secret: Optional[str] = constants.GITHUB_TOKEN_SECRET,
    conda_file: Optional[PathOrStr] = None,
    conda_env: Optional[str] = None,
    python_manager: Optional[Literal["uv", "conda"]] = None,
    system_python: bool = False,
    python_venv: Optional[str] = None,
    uv_extras: Optional[Sequence[str]] = None,
    uv_all_extras: Optional[bool] = None,
    uv_torch_backend: Optional[str] = None,
    datasets: Optional[List[Tuple[str, Optional[str], str]]] = None,
    env: Optional[List[Tuple[str, str]]] = None,
    env_secrets: Optional[List[Tuple[str, str]]] = None,
    dataset_secrets: Optional[List[Tuple[str, str]]] = None,
    priority: Optional[Union[str, BeakerJobPriority]] = None,
    install: Optional[str] = None,
    no_python: bool = False,
    replicas: Optional[int] = None,
    leader_selection: bool = False,
    host_networking: bool = False,
    propagate_failure: Optional[bool] = None,
    propagate_preemption: Optional[bool] = None,
    synchronized_start_timeout: Optional[str] = None,
    task_timeout: Optional[str] = None,
    mounts: Optional[List[Tuple[str, str]]] = None,
    weka_buckets: Optional[List[Tuple[str, str]]] = None,
    hostnames: Optional[List[str]] = None,
    preemptible: Optional[bool] = None,
    retries: Optional[int] = None,
    results: str = constants.RESULTS_DIR,
    runtime_dir: str = constants.RUNTIME_DIR,
    skip_tcpxo_setup: bool = False,
    default_python_version: str = get_local_python_version(),
    pre_setup: Optional[str] = None,
    post_setup: Optional[str] = None,
):
    task_spec = (
        BeakerTaskSpec.new(
            task_name,
            beaker_image=beaker_image,
            docker_image=docker_image,
            result_path=results,
            command=["bash", "/gantry/entrypoint.sh"],
            arguments=arguments,
            resources=task_resources,
            priority=priority,
            preemptible=preemptible,
            replicas=replicas,
            leader_selection=leader_selection,
            host_networking=host_networking,
            propagate_failure=propagate_failure,
            propagate_preemption=propagate_preemption,
            synchronized_start_timeout=synchronized_start_timeout,
            timeout=task_timeout,
        )
        .with_env_var(name="GANTRY_VERSION", value=VERSION)
        .with_env_var(name="GITHUB_REPO", value=git_config.repo)
        .with_env_var(name="GIT_REF", value=git_config.ref)
        .with_env_var(name="GANTRY_TASK_NAME", value=task_name)
        .with_env_var(name="RESULTS_DIR", value=results)
        .with_env_var(name="GANTRY_RUNTIME_DIR", value=runtime_dir)
        .with_dataset("/gantry", beaker=entrypoint_dataset)
    )

    if git_config.branch is not None:
        task_spec = task_spec.with_env_var(name="GIT_BRANCH", value=git_config.branch)

    if clusters:
        task_spec = task_spec.with_constraint(cluster=clusters)

    if hostnames:
        task_spec = task_spec.with_constraint(hostname=hostnames)

    if gh_token_secret is not None:
        task_spec = task_spec.with_env_var(name="GITHUB_TOKEN", secret=gh_token_secret)

    if skip_tcpxo_setup:
        task_spec = task_spec.with_env_var(name="GANTRY_SKIP_TCPXO_SETUP", value="1")

    if no_python:
        task_spec = task_spec.with_env_var(name="GANTRY_NO_PYTHON", value="1")

        if (
            python_manager is not None
            or system_python
            or python_venv is not None
            or uv_all_extras is not None
            or uv_extras
            or uv_torch_backend is not None
            or conda_env is not None
            or conda_file is not None
        ):
            raise ConfigurationError("other python options can't be used with --no-python")
    else:
        has_project_file = (
            git_config.is_in_tree("pyproject.toml")
            or git_config.is_in_tree("setup.py")
            or git_config.is_in_tree("setup.cfg")
        )

        task_spec = task_spec.with_env_var(
            name="GANTRY_DEFAULT_PYTHON_VERSION",
            value=default_python_version,
        )

        if system_python:
            task_spec = task_spec.with_env_var(
                name="GANTRY_USE_SYSTEM_PYTHON",
                value="1",
            )

        if python_manager is None:
            if (
                conda_env is not None
                or conda_file is not None
                or git_config.is_in_tree("environment.yml")
                or git_config.is_in_tree("environment.yaml")
            ):
                python_manager = "conda"
            else:
                python_manager = "uv"
        elif python_manager not in {"uv", "conda"}:
            raise ConfigurationError(
                f"unknown option for --python-manager: '{python_manager}'. Should be either 'uv' or 'conda'."
            )

        task_spec = task_spec.with_env_var(
            name="GANTRY_PYTHON_MANAGER",
            value=python_manager,
        )

        if python_manager == "uv":
            if conda_env is not None or conda_file is not None:
                raise ConfigurationError(
                    "--conda-* options are only relevant when using the conda python manager (--python-manager=conda)."
                )

            if python_venv is not None:
                if system_python:
                    raise ConfigurationError(
                        "--system-python flag is incompatible with --python-venv option."
                    )

                task_spec = task_spec.with_env_var(
                    name="GANTRY_PYTHON_VENV",
                    value=python_venv,
                )

            if uv_all_extras is None:
                if not uv_extras and has_project_file:
                    uv_all_extras = True
                else:
                    uv_all_extras = False
            elif uv_extras:
                raise ConfigurationError(
                    "--uv-all-extras/--uv-no-extras is mutually exclusive with --uv-extra"
                )

            if uv_all_extras:
                if not has_project_file:
                    raise ConfigurationError(
                        "--uv-all-extras is only valid when you have a pyproject.toml, setup.py, or setup.cfg file."
                    )

                task_spec = task_spec.with_env_var(name="GANTRY_UV_ALL_EXTRAS", value="1")

            if uv_extras:
                if not has_project_file:
                    raise ConfigurationError(
                        "--uv-extra is only valid when you have a pyproject.toml, setup.py, or setup.cfg file."
                    )

                task_spec = task_spec.with_env_var(
                    name="GANTRY_UV_EXTRAS", value=" ".join(uv_extras)
                )

            if uv_torch_backend is not None:
                task_spec = task_spec.with_env_var(name="UV_TORCH_BACKEND", value=uv_torch_backend)
        elif python_manager == "conda":
            if python_venv is not None:
                raise ConfigurationError(
                    "--python-venv option cannot be used with conda python manager. Did you mean --conda-env?"
                )

            if uv_torch_backend is not None:
                raise ConfigurationError(
                    "--uv-torch-backend option cannot be used with conda python manager."
                )

            if conda_env is not None:
                if system_python:
                    raise ConfigurationError(
                        "--system-python flag is incompatible with --conda-env option."
                    )

                task_spec = task_spec.with_env_var(
                    name="GANTRY_CONDA_ENV",
                    value=conda_env,
                )

            if conda_file is not None:
                task_spec = task_spec.with_env_var(
                    name="GANTRY_CONDA_FILE",
                    value=str(conda_file),
                )
            else:
                for path in ("environment.yml", "environment.yaml"):
                    if git_config.is_in_tree(path):
                        task_spec = task_spec.with_env_var(
                            name="GANTRY_CONDA_FILE",
                            value=path,
                        )
                        break

    if install is not None:
        task_spec = task_spec.with_env_var(name="GANTRY_INSTALL_CMD", value=install)

    if pre_setup is not None:
        task_spec = task_spec.with_env_var(name="GANTRY_PRE_SETUP_CMD", value=pre_setup)

    if post_setup is not None:
        task_spec = task_spec.with_env_var(name="GANTRY_POST_SETUP_CMD", value=post_setup)

    if datasets:
        for dataset_id, sub_path, path in datasets:
            task_spec = task_spec.with_dataset(path, beaker=dataset_id, sub_path=sub_path)

    for secret, mount_path in dataset_secrets or []:
        task_spec = task_spec.with_dataset(mount_path, secret=secret)

    if mounts:
        for source, target in mounts:
            task_spec = task_spec.with_dataset(target, host_path=source)

    if weka_buckets:
        for source, target in weka_buckets:
            task_spec = task_spec.with_dataset(target, weka=source)

    for name, val in env or []:
        task_spec = task_spec.with_env_var(name=name, value=val)

    for name, secret in env_secrets or []:
        task_spec = task_spec.with_env_var(name=name, secret=secret)

    return BeakerExperimentSpec(
        description=description,
        budget=budget,
        tasks=[task_spec],
        retry=None if not retries else BeakerRetrySpec(allowed_task_retries=retries),
    )


def ensure_datasets(beaker: Beaker, *datasets: str) -> List[Tuple[str, Optional[str], str]]:
    out = []
    for dataset_str in datasets:
        dataset_name: str
        path: str
        sub_path: Optional[str] = None
        if dataset_str.count(":") == 1:
            dataset_name, path = dataset_str.split(":")
        elif dataset_str.count(":") == 2:
            dataset_name, sub_path, path = dataset_str.split(":")
        else:
            raise ValueError(
                f"Bad '--dataset' specification: '{dataset_str}'\n"
                f"Datasets should be in the form of 'dataset-name:/mount/location'"
                f"or 'dataset-name:sub/path:/mount/location'"
            )
        dataset_id = beaker.dataset.get(dataset_name).id
        out.append((dataset_id, sub_path, path))
    return out


def follow_workload(
    beaker: Beaker,
    workload: BeakerWorkload,
    *,
    task: BeakerTask | None = None,
    timeout: int = 0,
    tail: bool = False,
    show_logs: bool = True,
) -> BeakerJob:
    """
    Follow a workload until completion while streaming logs to stdout.

    :param task: A specific task in the workload to follow. Defaults to the first task.
    :param timeout: The number of seconds to wait for the workload to complete. Raises a timeout
        error if it doesn't complete in time. Set to 0 (the default) to wait indefinitely.
    :param tail: Start tailing the logs if a job is already running. Otherwise shows all logs.
    :param show_logs: Set to ``False`` to avoid streaming the logs.

    :returns: The finalized :class:`~beaker.types.BeakerJob` from the task being followed.

    :raises ~gantry.exceptions.BeakerJobTimeoutError: If ``timeout`` is set to a positive number
        and the workload doesn't complete in time.
    """
    console = rich.get_console()
    start_time = time.monotonic()
    preempted_job_ids = set()

    while True:
        with console.status("[i]waiting...[/]", spinner="point", speed=0.8) as status:
            # Wait for job to be created...
            job: BeakerJob | None = None
            while job is None:
                if (
                    j := beaker.workload.get_latest_job(workload, task=task)
                ) is not None and j.id not in preempted_job_ids:
                    job = j
                else:
                    time.sleep(1.0)

            # Wait for job to start...
            job = _wait_for_job_to_start(
                beaker=beaker,
                job=job,
                status=status,
                start_time=start_time,
                timeout=timeout,
                show_logs=show_logs,
            )

        # Stream logs...
        if show_logs and job.status.HasField("started"):
            print()
            rich.get_console().rule("Logs")

            for job_log in beaker.job.logs(job, tail_lines=10 if tail else None, follow=True):
                console.print(job_log.message.decode(), highlight=False, markup=False)
                if timeout > 0 and (time.monotonic() - start_time) > timeout:
                    raise BeakerJobTimeoutError(
                        f"Timed out while waiting for job '{job.id}' to finish"
                    )

            print()
            rich.get_console().rule("End logs")
            print()

        # Wait for job to finalize...
        while not job.status.HasField("finalized"):
            time.sleep(0.5)
            job = beaker.job.get(job.id)

        # If job was preempted, we start over...
        if _job_preempted(job):
            print(f"[yellow]Job '{job.id}' preempted.[/] ")
            preempted_job_ids.add(job.id)
            continue

        return job<|MERGE_RESOLUTION|>--- conflicted
+++ resolved
@@ -6,7 +6,6 @@
 import string
 import sys
 import time
-from fnmatch import fnmatch
 from pathlib import Path
 from typing import List, Literal, Optional, Sequence, Tuple, Union
 
@@ -14,6 +13,7 @@
 from beaker import (
     Beaker,
     BeakerCancelationCode,
+    BeakerCluster,
     BeakerExperimentSpec,
     BeakerGroup,
     BeakerJob,
@@ -303,79 +303,47 @@
 
         # Validate clusters.
         if clusters or gpu_types or tags:
-            cl_objects = list(beaker.cluster.list())
-            gpu_type_matches = 0
-            tag_matches = 0
-
-            final_clusters = []
-            for pat in clusters or ["*"]:
-                org = beaker.org_name
-
-                og_pat = pat
-                if "/" in pat:
-                    org, pat = pat.split("/", 1)
-
-                matching_clusters = []
-                for cl in cl_objects:
-                    # If 'max_task_timeout' is set to 0 then tasks are not allowed.
-                    if (
-                        cl.HasField("max_task_timeout")
-                        and cl.max_task_timeout.ToMilliseconds() == 0
-                    ):
-                        continue
-
-                    cl_aliases = list(cl.aliases) + [cl.name]
-                    if (
-                        not any([fnmatch(alias, pat) for alias in cl_aliases])
-                        or cl.organization_name != org
-                    ):
-                        continue
-
-                    if gpu_types:
-                        cl_gpu_type = util.get_gpu_type(beaker, cl)
-                        if not cl_gpu_type:
-                            continue
-
-                        for pattern in gpu_types:
-                            if pattern.lower() in cl_gpu_type.lower():
-                                gpu_type_matches += 1
-                                break
-                        else:
-                            continue
-
-                    if tags:
-                        cl_tags = set(cl.tags)
-                        if not all([tag in cl_tags for tag in tags]):
-                            continue
-                        else:
-                            tag_matches += 1
-
-                    matching_clusters.append(f"{cl.organization_name}/{cl.name}")
-
-                if matching_clusters:
-                    final_clusters.extend(matching_clusters)
-                elif clusters:
-                    raise ConfigurationError(
-                        f"cluster '{og_pat}' did not match any Beaker clusters that allow batch jobs"
-                    )
-                elif gpu_types and gpu_type_matches == 0:
-                    raise ConfigurationError(
-                        f"""GPU type spec(s) "{'", "'.join(gpu_types)}" didn't match allowed clusters."""
-                    )
-                elif tags and tag_matches == 0:
-                    raise ConfigurationError(
-                        f"""Cluster tag(s) "{'", "'.join(tags)}" didn't match allowed clusters."""
-                    )
+            constraints = []
+            if clusters:
+                constraints.append(f'''name matches any of: "{'", "'.join(clusters)}"''')
+            if tags:
+                constraints.append(f'''has the tag(s): "{'", "'.join(tags)}"''')
+            if gpu_types:
+                constraints.append(
+                    f'''has any one of these GPU types: "{'", "'.join(gpu_types)}"'''
+                )
+
+            # Collect all clusters that support batch jobs.
+            all_clusters: List[BeakerCluster] = []
+            for cl in beaker.cluster.list():
+                # If 'max_task_timeout' is set to 0 then tasks are not allowed.
+                if cl.HasField("max_task_timeout") and cl.max_task_timeout.ToMilliseconds() == 0:
+                    continue
                 else:
-                    raise ConfigurationError(
-<<<<<<< HEAD
-                        f"""GPU type specs "{'", "'.join(gpu_types)}" did not match any Beaker clusters that allow batch jobs"""
-=======
-                        """Cluster constraints are too narrow, gantry could not find any suitable Beaker clusters."""
->>>>>>> ea1bb3f6
-                    )
-
-            clusters = list(set(final_clusters))  # type: ignore
+                    all_clusters.append(cl)
+
+            if not all_clusters:
+                raise RuntimeError("Failed to find any clusters that support batch jobs")
+
+            # Maybe filter clusters based on provided patterns.
+            if clusters:
+                all_clusters = util.filter_clusters_by_name(beaker, all_clusters, clusters)
+
+            # Maybe filter based on tags.
+            if tags:
+                all_clusters = util.filter_clusters_by_tags(beaker, all_clusters, tags)
+
+            # Filter based on GPU types.
+            if gpu_types:
+                all_clusters = util.filter_clusters_by_gpu_type(beaker, all_clusters, gpu_types)
+
+            if not all_clusters:
+                constraints_str = "\n - ".join(constraints)
+                raise ConfigurationError(
+                    f"Failed to find clusters satisfying the given constraints:\n - {constraints_str}"
+                )
+            else:
+                clusters = [f"{cl.organization_name}/{cl.name}" for cl in all_clusters]
 
         # Default to preemptible when no cluster has been specified.
         if not clusters and preemptible is None:
