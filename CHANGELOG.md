# Changelog

All notable changes to this project will be documented in this file.

The format is based on [Keep a Changelog](https://keepachangelog.com/en/1.0.0/),
and this project adheres to [Semantic Versioning](https://semver.org/spec/v2.0.0.html).

## Unreleased

<<<<<<< HEAD
This release includes a shift to using [`uv`](https://docs.astral.sh/uv) as the default Python management tool instead of `conda`.
Users should see much faster setup times with `uv`, but you can opt-out back to `conda` if needed by adding `--python-manager=conda` to `gantry run`.

If you're using an image that comes with an existing system Python installation, you should use the flag `--system-python`.

### Added

- Added `--python-manager` option to `gantry run` command.
- Added `--system-python` flag to `gantry run` command.
- Added `--python-venv` flag to `gantry run` command.
- Added `--runtime-dir` option to `gantry run` command.
- Added `--uv-torch-backend` option to `gantry run` command.
- Added `--pre-setup` and `--post-setup` options to `gantry run` command for customizing setup steps.

### Changed

- Renamed `--conda` option to `--conda-file` in `gantry run` command.
- Renamed `--venv` option to `--conda-env` in `gantry run` command.
- Renamed `--python-version` to `--default-python-version` in `gantry run` command.
- `--install` option to `gantry run` can now be used with `--no-python`.
- `gantry run --show-logs ...` now has the same affect as `gantry run --timeout=-1 ...`.

### Removed

- Removed `--pip` option in `gantry run` command.
- Removed `--no-conda` option in `gantry run` command.
=======
### Fixed

- Added work-around for webi `gh` bug (https://github.com/webinstall/webi-installers/issues/1003).
>>>>>>> 304c61f6

## [v2.8.3](https://github.com/allenai/beaker-gantry/releases/tag/v2.8.3) - 2025-07-15

### Fixed

- Fixed matching clusters based on aliases.

## [v2.8.2](https://github.com/allenai/beaker-gantry/releases/tag/v2.8.2) - 2025-07-15

### Fixed

- Ensure conda TOS are accepted for default channels.

## [v2.8.1](https://github.com/allenai/beaker-gantry/releases/tag/v2.8.1) - 2025-07-08

### Changed

 - Added `cmake` to the default docker image.

## [v2.8.0](https://github.com/allenai/beaker-gantry/releases/tag/v2.8.0) - 2025-07-07

### Added

- Added `-f/--follow` option to `gantry logs`.
- Added `--python-version` option to `gantry run` for overriding the default Python version to use.

### Changed

- Changed default beaker image to [`petew/gantry`](https://beaker.allen.ai/orgs/ai2/workspaces/gantry-testing/images) which includes all required gantry tools to reduce start-up time. It also includes `uv`.

### Fixed

- Made installing/upgrading the `pip` package manager more robust, and added a check to ensure the pip version being used is in the active virtual environment.

## [v2.7.1](https://github.com/allenai/beaker-gantry/releases/tag/v2.7.1) - 2025-06-25

### Fixed

- Fixed error handling / automatic retries of downloads in entrypoint script.

## [v2.7.0](https://github.com/allenai/beaker-gantry/releases/tag/v2.7.0) - 2025-06-24

### Added

- Added `--run` option to `gantry logs` for specifying a run number.

## [v2.6.2](https://github.com/allenai/beaker-gantry/releases/tag/v2.6.2) - 2025-06-11

### Added

- Added task status information for each replica when a workload fails.

## [v2.6.1](https://github.com/allenai/beaker-gantry/releases/tag/v2.6.1) - 2025-06-10

### Fixed

- Also set LL128 env vars for NCCL.

## [v2.6.0](https://github.com/allenai/beaker-gantry/releases/tag/v2.6.0) - 2025-06-04

### Changed

- When `--install` option is a shell script, it will now be `source`-ed instead `eval`-ed so that environment variables set from the script will be set in the main process.
- Gantry will automatically configure NCCL for TCPXO when running multi-node jobs on Augusta so you don't have to set all of the environment variables document here: https://beaker-docs.apps.allenai.org/compute/augusta.html#distributed-workloads. You can skip this in case you want to configure TCPXO differently by using the flag `--skip-tcpxo-setup`.

## [v2.5.0](https://github.com/allenai/beaker-gantry/releases/tag/v2.5.0) - 2025-06-03

### Added

- Added `launch_experiment` function to public `gantry.api` module.

## [v2.4.0](https://github.com/allenai/beaker-gantry/releases/tag/v2.4.0) - 2025-06-02

### Added

- Added a public Python API `gantry.api` with some useful methods.
- Added `--gpu-type` option to `gantry run`.

### Fixed

- Added work-around for when `ensurepip` package is not installed.

## [v2.3.0](https://github.com/allenai/beaker-gantry/releases/tag/v2.3.0) - 2025-05-15

### Added

- Added prompt to cancel experiment on keyboard interrupt.
- Added `--branch` argument to `gantry run` for overriding the branch to use.
- Added `--group` argument to `gantry run` for adding the experiment to a group, and to `gantry list` for listing experiments within a group.

### Fixed

- (performance) Made entrypoint script more robust to transient errors.
- (performance) Avoid creating new conda environments when default Python version matches target Python version.
- Made git ref/remote/branch resolution more robust, and provide better error messages.
- Format creation time in local time from `gantry list`.

## [v2.2.0](https://github.com/allenai/beaker-gantry/releases/tag/v2.2.0) - 2025-05-13

### Added

- Added `gantry open` command for opening Beaker resources in your browser.

### Changed

- Gantry will now continue to follow experiments after their main job gets preempted.

### Fixed

- (bug) Fixed filtering with `--all` in `gantry list` command.
- (performance) Made `gantry list` much faster by using a thread pool to query for task status.
- (performance) Made setup steps much faster by using webi to install the GitHub CLI, when needed, instead of conda.

## [v2.1.1](https://github.com/allenai/beaker-gantry/releases/tag/v2.1.1) - 2025-05-09

### Fixed

- (optimization) Gantry will only clone the target branch at runtime instead of all branches on the remote.

## [v2.1.0](https://github.com/allenai/beaker-gantry/releases/tag/v2.1.0) - 2025-05-08

### Added

- Added `--all` flag to `gantry list` to search all experiments, not just ones submitted through Gantry.
- Added `gantry find-gpus` command to list clusters with free GPUs.

## [v2.0.2](https://github.com/allenai/beaker-gantry/releases/tag/v2.0.2) - 2025-05-05

### Fixed

- Fixed bug when specifying multiple clusters.

## [v2.0.1](https://github.com/allenai/beaker-gantry/releases/tag/v2.0.1) - 2025-05-02

### Added

- Added color to Gantry messages from the entrypoint script.
- Added `--log-level` global option.

### Fixed

- Fixed how task status is rendered from the `gantry list` command.

## [v2.0.0](https://github.com/allenai/beaker-gantry/releases/tag/v2.0.0) - 2025-05-01

### Changed

- Python >= 3.10 required.
- (internal) Switched to the new RPC-based beaker-py client (https://github.com/allenai/beaker/pull/6478).

### Removed

- Removed `gantry cluster` commands.

### Fixed

- Don't prompt for budget when workspace has a default budget associate with it.

## [v1.17.0](https://github.com/allenai/beaker-gantry/releases/tag/v1.17.0) - 2025-04-28

### Added

- Added `--results` option to `gantry run` for changing the default results path.

## [v1.16.0](https://github.com/allenai/beaker-gantry/releases/tag/v1.16.0) - 2025-04-23

### Changed

- Gantry now uses the new RPC interface to follow experiments / stream logs.

## [v1.15.0](https://github.com/allenai/beaker-gantry/releases/tag/v1.15.0) - 2025-04-14

### Added

- Added `--secret-env` as an alias for the `--env-secret` option to the `gantry run` command to be consistent with the corresponding flag in `beaker session create`.

## [v1.14.1](https://github.com/allenai/beaker-gantry/releases/tag/v1.14.1) - 2025-03-24

### Fixed

- Made args parsing more robust to catch the scenario where a value is accidentally provided to a flag option.

## [v1.14.0](https://github.com/allenai/beaker-gantry/releases/tag/v1.14.0) - 2025-03-19

### Added

- Added `--not-preemptible` option to `gantry run` to force a job to not be preemptible.

## [v1.13.0](https://github.com/allenai/beaker-gantry/releases/tag/v1.13.0) - 2025-02-25

### Added

- Added `--task-timeout` option to `gantry run` command.

## [v1.12.2](https://github.com/allenai/beaker-gantry/releases/tag/v1.12.2) - 2025-02-21

### Removed

- Removed NFS option.

## [v1.12.1](https://github.com/allenai/beaker-gantry/releases/tag/v1.12.1) - 2025-01-27

### Added

- Added an additional check at runtime which will raise an error if the current ref doesn't exist on the remote.

## [v1.12.0](https://github.com/allenai/beaker-gantry/releases/tag/v1.12.0) - 2025-01-15

### Added

- Added `--dataset-secret` option for mounting secrets to files as Beaker datasets.

## [v1.11.3](https://github.com/allenai/beaker-gantry/releases/tag/v1.11.3) - 2025-01-09

## [v1.11.0](https://github.com/allenai/beaker-gantry/releases/tag/v1.11.0) - 2025-01-09

### Added

- Added `--no-conda` flag to avoid creating Python environments with conda.

## [v1.10.1](https://github.com/allenai/beaker-gantry/releases/tag/v1.10.1) - 2025-01-09

### Fixed

- Don't install conda when it's not needed.

## [v1.10.0](https://github.com/allenai/beaker-gantry/releases/tag/v1.10.0) - 2024-11-21

### Added

- Added `--ref` command-line argument to `gantry run` for overriding the target git ref (commit/branch/tag) to use.

## [v1.9.1](https://github.com/allenai/beaker-gantry/releases/tag/v1.9.1) - 2024-11-20

### Fixed

- Use Beaker image ID instead of assigned name.

## [v1.9.0](https://github.com/allenai/beaker-gantry/releases/tag/v1.9.0) - 2024-11-01

### Added

- Added `--retries` option to `gantry run` command.

## [v1.8.4](https://github.com/allenai/beaker-gantry/releases/tag/v1.8.4) - 2024-10-06

### Fixed

- Exclude saturn and neptune clusters from auto NFS

## [v1.8.3](https://github.com/allenai/beaker-gantry/releases/tag/v1.8.3) - 2024-08-02

### Fixed

- Fixed a bug where `--docker-image` was raising an error due to default value assigned to `--beaker-image`.

## [v1.8.2](https://github.com/allenai/beaker-gantry/releases/tag/v1.8.2) - 2024-07-17

### Fixed

- Fixed a bug with displaying experiment results when there are replicas.

## [v1.8.1](https://github.com/allenai/beaker-gantry/releases/tag/v1.8.1) - 2024-07-17

### Fixed

- Made parsing env vars, secrets, and mounts more robust.

## [v1.8.0](https://github.com/allenai/beaker-gantry/releases/tag/v1.8.0) - 2024-07-14

### Added

- Added `gantry logs` command.

## [v1.7.1](https://github.com/allenai/beaker-gantry/releases/tag/v1.7.1) - 2024-07-10

### Fixed

- Fixed bug where successful experiments would exit with non-zero exit code due to `tee`-ing the output to a logs file that wasn't used anyway.

## [v1.7.0](https://github.com/allenai/beaker-gantry/releases/tag/v1.7.0) - 2024-06-21

### Added

- Added `--propagate-preemption` flag to `gantry run`.

## [v1.6.0](https://github.com/allenai/beaker-gantry/releases/tag/v1.6.0) - 2024-06-14

### Added

- Added `-l/--latest`, `-w/--workspace`, `-a/--author` options to `gantry follow` command.
- Added a confirmation prompt to `gantry stop` command.
- Added `--weka` option to `gantry run` for mounting weka buckets.

### Fixed

- Only check for upgrades once every 12 hours by default.

## [v1.5.1](https://github.com/allenai/beaker-gantry/releases/tag/v1.5.1) - 2024-06-13

### Added

- Added a breakdown of jobs by priority in `gantry cluster util` command.

## [v1.5.0](https://github.com/allenai/beaker-gantry/releases/tag/v1.5.0) - 2024-06-10

### Added

- Git submodules of your repo will be automatically cloned.
- Added `-l/--latest`, `-w/--workspace`, and `--dry-run` options to `gantry stop` command.

### Fixed

- Don't automatically attach NFS to "jupiter 2" cluster.

## [v1.4.0](https://github.com/allenai/beaker-gantry/releases/tag/v1.4.0) - 2024-05-31

### Added

- Added `gantry completion ...` commands for configuring `gantry` shell autocompletion.

## [v1.3.0](https://github.com/allenai/beaker-gantry/releases/tag/v1.3.0) - 2024-05-31

### Added

- Added `--tail` option to `gantry follow` to only tail the logs as opposed to dumping the entire history.

## [v1.2.0](https://github.com/allenai/beaker-gantry/releases/tag/v1.2.0) - 2024-05-30

### Changed

- Changed what info is displayed by default from `gantry cluster util`. Now only a succinct summary is shown by default, but you can still get node details by adding the flag `--nodes`.
- Allow multiple `--status` options with `gantry list` command.

## [v1.1.0](https://github.com/allenai/beaker-gantry/releases/tag/v1.1.0) - 2024-05-29

### Added

- Added `gantry list` command for listing gantry experiments.

### Fixed

- Improve handling of jobs that fail without an exit code.
- Improved output format of `gantry cluster *` commands.

### Removed

- Removed `gantry cluster allow-preemptible` and `gantry cluster disallow-preemptible` commands.

## [v1.0.1](https://github.com/allenai/beaker-gantry/releases/tag/v1.0.1) - 2024-05-24

### Fixed

- Fixed formatting in `gantry cluster` and `gantry config` commands.

## [v1.0.0](https://github.com/allenai/beaker-gantry/releases/tag/v1.0.0) - 2024-05-24

### Added

- Added `gantry stop` command.

## [v0.24.0](https://github.com/allenai/beaker-gantry/releases/tag/v0.24.0) - 2024-05-21

### Added

- Added `--no-python` flag to skip setting up a Python environment entirely.
- Added `GANTRY_TASK_NAME` runtime environment variable, which will always match the `--task-name` argument.

### Changed

- Gantry no longer cancels an experiment on keyboard interrupt.

## [v0.23.2](https://github.com/allenai/beaker-gantry/releases/tag/v0.23.2) - 2024-05-16

### Fixed

- Don't automatically attach NFS to "jupiter" cluster.

## [v0.23.1](https://github.com/allenai/beaker-gantry/releases/tag/v0.23.1) - 2024-05-14

### Changed

- Retry `git clone` a few times in the entrypoint script to be more robust to issues on the Jupiter cluster.

## [v0.23.0](https://github.com/allenai/beaker-gantry/releases/tag/v0.23.0) - 2024-05-10

### Added

- Added `--preemptible` flag.

## [v0.22.4](https://github.com/allenai/beaker-gantry/releases/tag/v0.22.4) - 2024-04-30

### Added

- Added `--synchronized-start-timeout` option.

## [v0.22.3](https://github.com/allenai/beaker-gantry/releases/tag/v0.22.3) - 2024-04-24

### Added

- Added `--propagate-failure` flag.

## [v0.22.2](https://github.com/allenai/beaker-gantry/releases/tag/v0.22.2) - 2024-03-01

### Fixed

- Warn instead of fail when we can't preempt jobs.

## [v0.22.1](https://github.com/allenai/beaker-gantry/releases/tag/v0.22.1) - 2024-02-28

### Fixed

- Don't consider default "ai2" account a workspace contributor.

## [v0.22.0](https://github.com/allenai/beaker-gantry/releases/tag/v0.22.0) - 2024-02-28

### Added

- Added flag `--stop-preemptible` to `gantry run` for stopping all preemptible jobs on the cluster. This requires that your job is not preemptible and you've specified a single cluster.
- Added subcommands `gantry cluster allow-preemptible [CLUSTER]` and `gantry cluster disallow-preemptible [CLUSTER]`.

### Changed

- Won't prompt for name if `--yes` flag is given.

## [v0.21.0](https://github.com/allenai/beaker-gantry/releases/tag/v0.21.0) - 2024-01-30

### Added

- Added `--budget` option (required).

## [v0.20.1](https://github.com/allenai/beaker-gantry/releases/tag/v0.20.1) - 2023-12-15

### Fixed

- Changed how unique names are generated so always 2 characters plus 2 digits.

## [v0.20.0](https://github.com/allenai/beaker-gantry/releases/tag/v0.20.0) - 2023-12-15

### Changed

- When you try to launch an experiment through `gantry` with a `--name` that already exists on Beaker, `gantry` will now add a few random characters to the end of the name instead of throwing an error.

## [v0.19.0](https://github.com/allenai/beaker-gantry/releases/tag/v0.19.0) - 2023-09-08

### Added

- Added commands `gantry cluster list` and `gantry cluster util` for listing clusters and showing cluster utilization, respectively.

## [v0.18.0](https://github.com/allenai/beaker-gantry/releases/tag/v0.18.0) - 2023-08-23

### Added

- Added `gantry follow [EXPERIMENT]` command for following the logs of a running experiment.

## [v0.17.2](https://github.com/allenai/beaker-gantry/releases/tag/v0.17.2) - 2023-07-21

### Fixed

- Provide a more useful error message when you pass a path to `--venv` and that path doesn't exist.

## [v0.17.1](https://github.com/allenai/beaker-gantry/releases/tag/v0.17.1) - 2023-07-12

### Fixed

- Fixed bug when workspace permissions are `None`.

## [v0.17.0](https://github.com/allenai/beaker-gantry/releases/tag/v0.17.0) - 2023-06-23

### Added

- Added `--hostname` constraint option.

## [v0.16.0](https://github.com/allenai/beaker-gantry/releases/tag/v0.16.0) - 2023-05-22

### Added

- Added support for subpaths when attaching datasets. For example: `--dataset 'dataset-name:sub/path:/mount/location'`.

## [v0.15.1](https://github.com/allenai/beaker-gantry/releases/tag/v0.15.1) - 2023-05-08

### Fixed

- Don't override existing `PYTHONPATH` entries.

## [v0.15.0](https://github.com/allenai/beaker-gantry/releases/tag/v0.15.0) - 2023-05-08

### Added

- Added the `-m/--mount` option for mounting a host directory to experiments.

## [v0.14.1](https://github.com/allenai/beaker-gantry/releases/tag/v0.14.1) - 2023-04-17

### Fixed

- Fixed a bug where some dependencies were not actually installed.

## [v0.14.0](https://github.com/allenai/beaker-gantry/releases/tag/v0.14.0) - 2023-04-17

### Added

- Added automatic support for `pyproject.toml` and `setup.cfg` files in addition to `setup.py`.

## [v0.13.1](https://github.com/allenai/beaker-gantry/releases/tag/v0.13.1) - 2023-03-20

### Fixed

- Fixed issue where certain characters (like brackets) wouldn't be displayed in the logs output
  when following the experiment with `--timeout -1`.

## [v0.13.0](https://github.com/allenai/beaker-gantry/releases/tag/v0.13.0) - 2023-03-09

### Changed

- A GitHub personal access token is no-longer required for public repos.

## [v0.12.0](https://github.com/allenai/beaker-gantry/releases/tag/v0.12.0) - 2023-03-08

### Added

- Added three options: `--replicas` (int), `--leader-selection` (flag), and `--host-networking` (flag) that give you the ability to run [distributed batch jobs](https://beaker-docs.apps.allenai.org/distributed-training.html#batch-jobs).

### Changed

- You can now use any image as long as it comes with `bash`. `conda` is no longer a requirement.

## [v0.11.0](https://github.com/allenai/beaker-gantry/releases/tag/v0.11.0) - 2023-03-07

### Added

- Added the ability to override how packages/dependencies are installed via
  the option `--install`.

## [v0.10.0](https://github.com/allenai/beaker-gantry/releases/tag/v0.10.0) - 2023-03-07

### Changed

- You can now specify the `--cluster` option as a wildcard, e.g. `--cluster ai2/*-cirrascale`.

## [v0.9.4](https://github.com/allenai/beaker-gantry/releases/tag/v0.9.4) - 2023-03-07

### Fixed

- Improved how `--beaker-image` option is resolved.

## [v0.9.3](https://github.com/allenai/beaker-gantry/releases/tag/v0.9.3) - 2023-03-02

### Fixed

- Fixed issue where cirrascale NFS would be potentially be attached to non-cirrascale machines when `--clusters` is left unspecified.
- Fixed issue where Gantry would not use a conda `environment.yaml` file by default (only found file with `.yml` extension).

## [v0.9.2](https://github.com/allenai/beaker-gantry/releases/tag/v0.9.2) - 2023-03-02

### Changed

- Loosened version requirements on some dependencies.

## [v0.9.1](https://github.com/allenai/beaker-gantry/releases/tag/v0.9.1) - 2023-02-13

### Changed

- Fix NFS location issue.

## [v0.9.0](https://github.com/allenai/beaker-gantry/releases/tag/v0.9.0) - 2023-02-10

### Changed

- You can now set the priority of your jobs via `--priority`.
- By default if you don't specify a cluster and priority, jobs will be submitted to all clusters under preemptible priority.

## [v0.8.2](https://github.com/allenai/beaker-gantry/releases/tag/v0.8.2) - 2023-01-19

### Added

- Added `--env` and `--env-secret` options for adding environment variables to your Beaker experiments.

## [v0.8.1](https://github.com/allenai/beaker-gantry/releases/tag/v0.8.1) - 2022-09-30

### Fixed

- Fixed an issue when using a custom Docker image where Gantry would fail if the working directory of the image was non-empty.

## [v0.8.0](https://github.com/allenai/beaker-gantry/releases/tag/v0.8.0) - 2022-09-16

### Fixed

- Fixed issue where Python version was too specific for Conda. Now we only specify the major and minor version.

## [v0.7.0](https://github.com/allenai/beaker-gantry/releases/tag/v0.7.0) - 2022-06-16

### Changed

- `gantry run` will now live stream the logs for the experiment when `--timeout` is not 0.

## [v0.6.0](https://github.com/allenai/beaker-gantry/releases/tag/v0.6.0) - 2022-06-10

### Added

- Added `--dataset` option for attaching input datasets to an experiment.
  For example: `gantry run --dataset 'petew/squad-train:/input-data' -- ls /input-data`

## [v0.5.2](https://github.com/allenai/beaker-gantry/releases/tag/v0.5.2) - 2022-06-10

### Changed

- `beaker-py` v1.4.1 or newer now required.

## [v0.5.1](https://github.com/allenai/beaker-gantry/releases/tag/v0.5.1) - 2022-06-09

### Changed

- `beaker-py` v1.4 or newer now required to make use of `Beaker.session()` for performance.

## [v0.5.0](https://github.com/allenai/beaker-gantry/releases/tag/v0.5.0) - 2022-06-03

### Added

- Added a command `gantry config set-gh-token` for setting or updating your GitHub personal access token for a Beaker workspace.

## [v0.4.0](https://github.com/allenai/beaker-gantry/releases/tag/v0.4.0) - 2022-05-23

### Added

- Added the `--venv` option. Use this to specify an existing conda environment on your image to use.

## [v0.3.1](https://github.com/allenai/beaker-gantry/releases/tag/v0.3.1) - 2022-05-20

### Changed

- You can now overwrite an existing file with the `--save-spec` option. Pass `--yes` to avoid the confirmation prompt.

## [v0.3.0](https://github.com/allenai/beaker-gantry/releases/tag/v0.3.0) - 2022-05-18

### Added

- NFS drive automatically attached when using cirrascale clusters.
- Added `--save-spec PATH` option to `beaker run` for saving the generated experiment spec to a YAML file.
- Added automatic upgrade checks. You'll get a warning message if your installation of gantry is out-of-date.
- Entrypoint now shows useful Python environment info from the entrypoint script.

## [v0.2.1](https://github.com/allenai/beaker-gantry/releases/tag/v0.2.1) - 2022-05-16

### Changed

- Runtime, results, and metrics now printed at the end.

### Fixed

- Fixed the potential for a race condition when `gantry run` is called on the same workspace from multiple processes when creating a new entrypoint dataset, resulting in a `DatasetConflict` error.

## [v0.2.0](https://github.com/allenai/beaker-gantry/releases/tag/v0.2.0) - 2022-05-16

### Added

- Added additional `--dry-run` output.
- Added `--yes` flag for skipping confirmation prompts.

### Changed

- Public workspaces are now allowed.
- Workspaces with multiple contributors are now allowed, but you'll be asked to confirm
  that it's okay.

## [v0.1.0](https://github.com/allenai/beaker-gantry/releases/tag/v0.1.0) - 2022-05-13

### Added

- Added `gantry` CLI.<|MERGE_RESOLUTION|>--- conflicted
+++ resolved
@@ -7,7 +7,6 @@
 
 ## Unreleased
 
-<<<<<<< HEAD
 This release includes a shift to using [`uv`](https://docs.astral.sh/uv) as the default Python management tool instead of `conda`.
 Users should see much faster setup times with `uv`, but you can opt-out back to `conda` if needed by adding `--python-manager=conda` to `gantry run`.
 
@@ -34,11 +33,10 @@
 
 - Removed `--pip` option in `gantry run` command.
 - Removed `--no-conda` option in `gantry run` command.
-=======
+
 ### Fixed
 
 - Added work-around for webi `gh` bug (https://github.com/webinstall/webi-installers/issues/1003).
->>>>>>> 304c61f6
 
 ## [v2.8.3](https://github.com/allenai/beaker-gantry/releases/tag/v2.8.3) - 2025-07-15
 
