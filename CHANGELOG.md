--- conflicted
+++ resolved
@@ -7,18 +7,13 @@
 
 ## Unreleased
 
-<<<<<<< HEAD
 This release includes a shift to using [`uv`](https://docs.astral.sh/uv) as the default Python management tool instead of `conda`.
 Users should see much faster setup times with `uv`, but you can opt-out back to `conda` if needed by adding `--python-manager=conda` to `gantry run`.
 
 If you're using an image that comes with an existing system Python installation, you should use the flag `--system-python`.
-=======
-## [v2.8.5](https://github.com/allenai/beaker-gantry/releases/tag/v2.8.5) - 2025-07-17
->>>>>>> e1d75842
-
-### Added
-
-- Added support for choosing clusters based on tags (e.g. `gantry run --tag='storage:weka' ...`).
+
+### Added
+
 - Added `--python-manager` option to `gantry run` command.
 - Added `--system-python` flag to `gantry run` command.
 - Added `--python-venv` flag to `gantry run` command.
@@ -30,7 +25,6 @@
 
 ### Changed
 
-- Gantry will automatically apply a `--tag='storage:weka'` cluster filter rule when you use a `--weka` option.
 - Renamed `--conda` option to `--conda-file` in `gantry run` command.
 - Renamed `--venv` option to `--conda-env` in `gantry run` command.
 - Renamed `--python-version` to `--default-python-version` in `gantry run` command.
@@ -42,6 +36,16 @@
 - Removed `--pip` option in `gantry run` command.
 - Removed `--no-conda` option in `gantry run` command.
 
+## [v2.8.5](https://github.com/allenai/beaker-gantry/releases/tag/v2.8.5) - 2025-07-17
+
+### Added
+
+- Added support for choosing clusters based on tags (e.g. `gantry run --tag='storage:weka' ...`).
+
+### Changed
+
+- Gantry will automatically apply a `--tag='storage:weka'` cluster filter rule when you use a `--weka` option.
+
 ### Fixed
 
 - Fixed bug with attempting to accept TOS on older versions of conda.
